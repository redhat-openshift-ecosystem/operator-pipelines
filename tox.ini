--- conflicted
+++ resolved
@@ -27,13 +27,8 @@
 commands = black .
 
 [testenv:yamllint]
-<<<<<<< HEAD
-basepython = python3.10
+basepython = python3.11
 groups = operatorcert-dev
-=======
-basepython = python3.11
-deps = -r operator-pipeline-images/requirements-dev.txt
->>>>>>> 626fc2fb
 files =
     .
 commands =
