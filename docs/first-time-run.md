--- conflicted
+++ resolved
@@ -127,19 +127,6 @@
 oc create secret generic hydra-credentials \
   --from-literal username=<username>  \
   --from-literal password=<password>
-<<<<<<< HEAD
-```
-
-#### Service account permissions
-
-Openshift Pipelines are using self- created service account named Pipeline. 
-To grant permissions to create new namespaces, run:
-```bash
-oc secret link pipeline registry-dockerconfig-secret
-```
-To grant permissions to pull images from specified registries by service account, run
-```bash
-oc adm policy add-cluster-role-to-user self-provisioner -z pipeline -n <YOUR_NAMESPACE> 
 ```
 
 ### Only Release pipeline:
@@ -157,6 +144,4 @@
 oc create secret generic iib-quay-credentials \
   --from-literal username=<QUAY_USERNAME> \
   --from-literal password=<QUAY_PASSWORD>
-=======
->>>>>>> 50557cad
 ```