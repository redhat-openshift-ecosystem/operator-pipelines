
## Cluster resources to create

[Common for all the pipelines](#common-for-all-the-pipelines)

[Only CI Pipeline](#only-ci-pipeline)

[Only Hosted Pipeline](#only-hosted-pipeline)


### Common for all the pipelines:

#### Registry Credentials
The pipelines can optionally be configured to push images to a remote private
registry. The user must create an auth secret containing the docker config. This
secret can then be passed as a workspace named `registry-credentials` when invoking
the pipeline.

```bash
cat << EOF > registry-secret.yml
apiVersion: v1
kind: Secret
metadata:
  name: registry-dockerconfig-secret
data:
  .dockerconfigjson: < BASE64 ENCODED DOCKER CONFIG >
type: kubernetes.io/dockerconfigjson
EOF

oc create -f registry-secret.yml
```

#### Red Hat Catalog Imagestreams

The pipelines must pull the parent index images through the internal OpenShift
registry to take advantage of the built-in credentials for Red Hat's terms-based
registry (registry.redhat.io). This saves the user from needing to provide such
credentials. The index generation task will always pull published index images
through imagestreams of the same name in the current namespace. As a result,
there is a one time configuration for each desired distribution catalog.

```bash
# Must be run once before certifying against the certified catalog.
oc import-image certified-operator-index \
  --from=registry.redhat.io/redhat/certified-operator-index \
  --reference-policy local \
  --scheduled \
  --confirm \
  --all

# Must be run once before certifying against the Red Hat Martketplace catalog.
oc import-image redhat-marketplace-index \
  --from=registry.redhat.io/redhat/redhat-marketplace-index \
  --reference-policy local \
  --scheduled \
  --confirm \
  --all
```

### Only CI pipeline:

#### Git SSH Secret
The pipelines requires git SSH credentials with 
write access to the repository if automatic digest pinning
is enabled using the pin_digests param. This is disabled
by default. Before executing the pipeline the user must
create a secret in the same namespace as the pipeline.

To create the secret run the following commands (substituting your key):
```bash
cat << EOF > ssh-secret.yml
kind: Secret
apiVersion: v1
metadata:
  name: github-ssh-credentials
data:
  id_rsa: |
    < PRIVATE SSH KEY >
EOF

oc create -f ssh-secret.yml
```

#### Container API access
CI pipelines automatically upload a test results, logs and artifacts using Red Hat
container API. This requires a partner's API key and the key needs to be created
as a secret in openshift cluster before running a Tekton pipeline.

```bash
oc create secret generic pyxis-api-secret --from-literal pyxis_api_key=< API KEY >
```

#### Kubeconfig

The CI pipeline requires a kubeconfig with admin credentials. This can be created
by logging into said cluster as an admin user.

```bash
KUBECONFIG=kubeconfig oc login -u <username> -p <password>
oc create secret generic kubeconfig --from-file=kubeconfig=kubeconfig
```

### Only Hosted pipeline:
#### Container API access
The hosted pipeline communicates with internal Container API that requires cert + key.
The corresponding secret needs to be created before running the pipeline.

```bash
oc create secret generic operator-pipeline-api-certs \
  --from-file operator-pipeline.pem \
  --from-file operator-pipeline.key
```

#### Hydra credentials
To verify publishing checklist, Hosted pipeline uses Hydra API. To authenticate with
Hydra over basic auth, secret containing service account credentials should be created.

```bash
oc create secret generic hydra-credentials \
  --from-literal username=<username>  \
  --from-literal password=<password>
```

<<<<<<< HEAD
#### Prow-kubeconfig
Preflight tests are running on the separete cluster. To provision a cluster destined for the tests,
Pipelines are using Prowjob. Thus, to start the preflight test, there is needede a Kubeconfig to cluster
with enabled
- [ProwJob](https://github.com/kubernetes/test-infra/tree/master/prow)
- [OperatorCI](https://docs.ci.openshift.org/docs/architecture/ci-operator/)
```bash
oc create secret generic prow-kubeconfig \
  --from-literal kubeconfig=<kubeconfig>
```

#### Preflight decryption key
Results of the preflight tests are protected by encryption. In order to retrieve them
from the preflight job, gpg decryption key should be supplied.
```bash
oc create secret generic preflight-decryption-key \
  --from-literal private=<private gpg key> \
  --from-literal public=<public gpg key>
```

#### OCP-registry-kubeconfig
OCP clusters contains the public registries for Operator Bundle Images.
To publish the image to this registry, Pipeline connects to OCP cluster via
Kubeconfig.
To create the secret which contains the OCP cluster Kubeconfig: 
```bash
oc create secret generic ocp-registry-kubeconfig \
  --from-literal kubeconfig=<kubeconfig>
```



=======
#### GitHub Bot token
To automatically merge the PR, Hosted pipeline uses GitHub API. To authenticate
when using this method, secret containing bot token should be created.

```bash
oc create secret generic github-bot-token --from-literal github_bot_token=< BOT TOKEN >
```

>>>>>>> 332d9e0e
### Only Release pipeline:
#### Kerberos credentials
For submitting the IIB build, you need kerberos keytab in a secret:
```bash
oc create secret generic kerberos-keytab \
  --from-file krb5.keytab
```

#### Quay credentials
Release pipeline uses Quay credentials to authenticate a push to an index image
during the IIB build.
```bash
oc create secret generic iib-quay-credentials \
  --from-literal username=<QUAY_USERNAME> \
  --from-literal password=<QUAY_PASSWORD>
```

#### OCP-registry-kubeconfig
OCP clusters contains the public registries for Operator Bundle Images.
To publish the image to this registry, Pipeline connects to OCP cluster via
Kubeconfig.
To create the secret which contains the OCP cluster Kubeconfig: 
```bash
oc create secret generic ocp-registry-kubeconfig \
  --from-literal kubeconfig=<kubeconfig>
```<|MERGE_RESOLUTION|>--- conflicted
+++ resolved
@@ -121,7 +121,14 @@
   --from-literal password=<password>
 ```
 
-<<<<<<< HEAD
+#### GitHub Bot token
+To automatically merge the PR, Hosted pipeline uses GitHub API. To authenticate
+when using this method, secret containing bot token should be created.
+
+```bash
+oc create secret generic github-bot-token --from-literal github_bot_token=< BOT TOKEN >
+```
+
 #### Prow-kubeconfig
 Preflight tests are running on the separete cluster. To provision a cluster destined for the tests,
 Pipelines are using Prowjob. Thus, to start the preflight test, there is needede a Kubeconfig to cluster
@@ -153,17 +160,6 @@
 ```
 
 
-
-=======
-#### GitHub Bot token
-To automatically merge the PR, Hosted pipeline uses GitHub API. To authenticate
-when using this method, secret containing bot token should be created.
-
-```bash
-oc create secret generic github-bot-token --from-literal github_bot_token=< BOT TOKEN >
-```
-
->>>>>>> 332d9e0e
 ### Only Release pipeline:
 #### Kerberos credentials
 For submitting the IIB build, you need kerberos keytab in a secret:
