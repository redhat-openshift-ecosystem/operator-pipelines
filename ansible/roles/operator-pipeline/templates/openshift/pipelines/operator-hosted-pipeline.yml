--- conflicted
+++ resolved
@@ -550,30 +550,6 @@
           workspace: results
           subPath: results
 
-<<<<<<< HEAD
-    # Comment on the github PR
-    - name: github-add-comment
-      runAfter:
-        - verify-ci-results
-      when:
-        - input: $(tasks.verify-ci-results.results.test_result)
-          operator: in
-          values: ["failure"]
-      taskRef:
-        name: github-add-comment
-      params:
-        - name: REQUEST_URL
-          value: "$(params.git_pr_url)"
-        - name: COMMENT_OR_FILE
-          value: "$(tasks.create-support-link-for-pr.results.comment)"
-        - name: GITHUB_TOKEN_SECRET_NAME
-          value: github-bot-token
-        - name: GITHUB_TOKEN_SECRET_KEY
-          value: github_bot_token
-      workspaces:
-        - name: comment-file
-          workspace: results
-
     - name: set-github-status-result
       runAfter:
         - verify-ci-results
@@ -597,8 +573,6 @@
         - name: github-bot-token
           workspace: github-bot-token
 
-=======
->>>>>>> bc08c710
     # link pull request details to test results
     - name: link-pull-request
       runAfter:
@@ -680,9 +654,11 @@
           value: "$(params.git_pr_url)"
         - name: COMMENT_OR_FILE
           value: "$(tasks.create-support-link-for-pr.results.comment)"
-      workspaces:
-        - name: github-bot-token
-          workspace: github-bot-token
+        - name: GITHUB_TOKEN_SECRET_NAME
+          value: github-bot-token
+        - name: GITHUB_TOKEN_SECRET_KEY
+          value: github_bot_token
+      workspaces:
         - name: comment-file
           workspace: results
 
