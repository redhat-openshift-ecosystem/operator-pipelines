---
apiVersion: tekton.dev/v1beta1
kind: Pipeline
metadata:
  name: operator-hosted-pipeline
spec:
  params:
    # When adding a new param, make sure to also add it to the webhook in
    # operator-hosted-pipeline-trigger.yml if possible
    - name: git_pr_branch
    - name: git_pr_title
    - name: git_pr_url
    - name: git_fork_url
    - name: git_repo_url
    - name: git_username
    - name: git_commit
    - name: pr_head_label
    - name: env
      description: Which environment to run in. Can be one of [dev, qa, stage, production]
      default: "production"
    - name: bundle_path
    - name: preflight_min_version
    - name: ci_min_version
    - name: registry
      default: quay.io
    - name: image_namespace
      default: $(context.pipelineRun.namespace)
      description: The namespace/organization all built images will be pushed to.
  workspaces:
    - name: repository
    - name: results
    - name: ssh-dir
      optional: true
    - name: registry-credentials
    - name: pyxis-ssl-credentials
    - name: github-bot-token
    - name: kubeconfig
  tasks:
    # Set environment
    - name: set-env
      taskRef:
        name: set-env
        kind: Task
      params:
        - name: env
          value: $(params.env)
        - name: access_type
          value: "internal"

    # Git clone
    - name: checkout
      runAfter:
        - set-env
      taskRef:
        name: git-clone
        kind: Task
      params:
        - name: url
          value: $(params.git_fork_url)
        - name: revision
          value: $(params.git_pr_branch)
      workspaces:
        - name: output
          workspace: repository
          subPath: src
        - name: ssh-directory
          workspace: ssh-dir

    # Get the bundle path
    - name: get-bundle-path
      runAfter:
        - checkout
      taskRef:
        name: get-bundle-path
      params:
        - name: git_pr_title
          value: $(params.git_pr_title)

    # Get cert project id
    - name: certification-project-check
      runAfter:
        - get-bundle-path
      taskRef:
        name: certification-project-check
      params:
        - name: bundle_path
          value: "$(tasks.get-bundle-path.results.bundle_path)"
      workspaces:
        - name: source
          workspace: repository
          subPath: src

    # Get cert project related data
    - name: get-cert-project-related-data
      runAfter:
        - certification-project-check
      taskRef:
        name: get-cert-project-related-data
      params:
        - name: cert_project_id
          value: "$(tasks.certification-project-check.results.certification_project_id)"
        - name: pyxis_cert_path
          value: /workspace/pyxis-ssl-credentials/operator-pipeline.pem
        - name: pyxis_key_path
          value: /workspace/pyxis-ssl-credentials/operator-pipeline.key
      workspaces:
        - name: pyxis-ssl-credentials
          workspace: pyxis-ssl-credentials

    # Validate submission
    - name: submission-validation
      runAfter:
        - get-cert-project-related-data
      taskRef:
        name: submission-validation
      params:
        - name: git_pr_title
          value: $(params.git_pr_title)
        - name: git_pr_url
          value: $(params.git_pr_url)
        - name: pyxis_url
          value: $(tasks.set-env.results.pyxis_url)
        - name: git_username
          value: $(params.git_username)
        - name: contacts
          value: "$(tasks.get-cert-project-related-data.results.contacts)"
      workspaces:
        - name: source
          workspace: repository
          subPath: src

    # reserve operator name
    - name: reserve-operator-name
      runAfter:
        - submission-validation
      taskRef:
        name: reserve-operator-name
      workspaces:
        - name: pyxis-ssl-credentials
          workspace: pyxis-ssl-credentials
      params:
        - name: association
          value: "$(tasks.get-cert-project-related-data.results.isv_pid)"
        - name: operator_name
          value: "$(tasks.submission-validation.results.operator_name)"
        - name: pyxis_url
          value: "$(tasks.set-env.results.pyxis_url)"
        - name: pyxis_cert_path
          value: /workspace/pyxis-ssl-credentials/operator-pipeline.pem
        - name: pyxis_key_path
          value: /workspace/pyxis-ssl-credentials/operator-pipeline.key

    # additional checks
    - name: operator-validation
      runAfter:
        - reserve-operator-name
      taskRef:
        name: operator-validation
      params:
        - name: bundle_path
          value: "$(tasks.get-bundle-path.results.bundle_path)"
        - name: pyxis_url
          value: "$(tasks.set-env.results.pyxis_url)"
      workspaces:
        - name: source
          workspace: repository
          subPath: src

    - name: get-supported-versions
      runAfter:
        - reserve-operator-name
      taskRef:
        name: get-supported-versions
      params:
        - name: bundle_path
          value: "$(tasks.get-bundle-path.results.bundle_path)"
      workspaces:
        - name: source
          workspace: repository
          subPath: src

    - name: yaml-lint
      runAfter:
        - reserve-operator-name
      taskRef:
        name: yaml-lint
      params:
        - name: args
          value: ["-d {extends: default, rules: {line-length: {max: 180, level: warning}, indentation: {indent-sequences: whatever}}}", "$(tasks.get-bundle-path.results.bundle_path)"]
      workspaces:
        - name: shared-workspace
          workspace: repository
          subPath: src

    - name: digest-pinning
      runAfter:
        - reserve-operator-name
      taskRef:
        name: digest-pinning
      params:
        - name: bundle_path
          value: "$(tasks.get-bundle-path.results.bundle_path)"
      workspaces:
        - name: source
          workspace: repository
          subPath: src

    - name: verify-pinned-digest
      runAfter:
        - digest-pinning
      taskRef:
        name: verify-pinned-digest
      params:
        - name: dirty_flag
          value: "$(tasks.digest-pinning.results.dirty_flag)"

    - name: content-hash
      runAfter:
        - reserve-operator-name
      taskRef:
        name: content-hash
      params:
        - name: bundle_path
          value: "$(tasks.get-bundle-path.results.bundle_path)"
      workspaces:
        - name: source
          workspace: repository
          subPath: src

    - name: verify-changed-directories
      runAfter:
        - reserve-operator-name
      taskRef:
        name: verify-changed-directories
      params:
        - name: operator_name
          value: "$(tasks.submission-validation.results.operator_name)"
        - name: bundle_version
          value: "$(tasks.submission-validation.results.bundle_version)"
        - name: pr_head_label
          value: $(params.pr_head_label)
        - name: git_repo_url
          value: $(params.git_repo_url)
    - name: query-publishing-checklist
      runAfter:
        - reserve-operator-name
      taskRef:
        name: query-publishing-checklist
      params:
        - name: cert_project_id
          value: "$(tasks.certification-project-check.results.certification_project_id)"

    # Build images- bundle and index and push them to registry.
    # Those steps are also a part of the CI pipeline.
    - name: dockerfile-creation
      runAfter:
        - operator-validation
        - get-supported-versions
        - yaml-lint
        - verify-pinned-digest
        - content-hash
        - verify-changed-directories
        - query-publishing-checklist
        - set-github-status-pending
      taskRef:
        name: dockerfile-creation
      params:
        - name: bundle_path
          value: "$(tasks.get-bundle-path.results.bundle_path)"
      workspaces:
        - name: source
          workspace: repository
          subPath: src

    # Bundle Image (Operator Bundle) is a container image that stores
    # Kubernetes manifests and metadata associated with an operator.
    # A bundle is meant to represent a specific version of an operator on cluster.
    - name: build-bundle
      runAfter:
        - dockerfile-creation
      taskRef:
        name: buildah
        kind: Task
      params:
        - name: IMAGE
          value: &bundleImage "$(params.registry)/$(params.image_namespace)/$(tasks.operator-validation.results.package_name):$(tasks.operator-validation.results.bundle_version)"
        - name: CONTEXT
          value: "$(tasks.get-bundle-path.results.bundle_path)"
      workspaces:
        - name: source
          workspace: repository
          subPath: src
        - name: credentials
          workspace: registry-credentials

    # Index image contains a record of bundle images from which
    # manifests could be extract in order to install an operator.
    - name: generate-index
      runAfter:
        - build-bundle
      taskRef:
        name: generate-index
      params:
        - name: bundle_image
          value: *bundleImage
        - name: from_index
          value: "$(tasks.get-supported-versions.results.max_supported_index)"
      workspaces:
        - name: output
          workspace: repository
          subPath: index
        - name: credentials
          workspace: registry-credentials

    - name: build-index
      runAfter:
        - generate-index
      taskRef:
        name: buildah
        kind: Task
      params:
        - name: IMAGE
          value: &bundleIndexImage "$(params.registry)/$(params.image_namespace)/$(tasks.operator-validation.results.package_name)-index:$(tasks.operator-validation.results.bundle_version)"
        - name: CONTEXT
          value: "$(tasks.get-bundle-path.results.bundle_path)"
        # - name: DOCKERFILE
        #   value: "Dockerfile.index"
      workspaces:
        - name: source
          workspace: repository
          subPath: src
        - name: credentials
          workspace: registry-credentials

    # Try to retrieve preflight tests results
    # (they can run on premise)
    - name: get-ci-results-attempt
      runAfter:
        - operator-validation
        - yaml-lint
        - verify-pinned-digest
        - content-hash
        - verify-changed-directories
        - query-publishing-checklist
      taskRef:
        name: get-ci-results-attempt
      params:
        - name: pyxis_url
          value: "$(tasks.set-env.results.pyxis_url)"
        - name: md5sum
          value: "$(tasks.content-hash.results.md5sum)"
        - name: cert_project_id
          value: "$(tasks.certification-project-check.results.certification_project_id)"
        - name: bundle_version
          value: "$(tasks.submission-validation.results.bundle_version)"
        - name: operator_name
          value: "$(tasks.submission-validation.results.operator_name)"
        - name: pyxis_cert_path
          value: /workspace/pyxis-ssl-credentials/operator-pipeline.pem
        - name: pyxis_key_path
          value: /workspace/pyxis-ssl-credentials/operator-pipeline.key
      workspaces:
        - name: results
          workspace: results
          subPath: results
        - name: pyxis-ssl-credentials
          workspace: pyxis-ssl-credentials

    - name: set-github-status-pending
      runAfter:
        - get-ci-results-attempt
      taskRef:
        name: set-github-status
      params:
        - name: git_repo_url
          value: $(params.git_repo_url)
        - name: commit_sha
          value: $(params.git_commit)
        - name: description
          value: "Operator test for $(tasks.submission-validation.results.operator_name)
            started."
        - name: state
          value: pending
        - name: context
          value: "operator-test/$(tasks.submission-validation.results.operator_name)"
        - name: skip
          value: "$(tasks.get-ci-results-attempt.results.preflight_results_exists)"
      workspaces:
        - name: github-bot-token
          workspace: github-bot-token

    # If we didn't got the CI pipeline preflight test results
    # run preflight here
    # and try to retrieve them again
    - name: ocp-environment-preparation
      runAfter:
        - get-ci-results-attempt
        - build-index
      taskRef:
        name: ocp-environment-preparation
      params:
        - name: index_image
          value: *bundleIndexImage
        - name: package_name
          value: "$(tasks.operator-validation.results.package_name)"
        - name: preflight_results_exists
          value: "$(tasks.get-ci-results-attempt.results.preflight_results_exists)"
      workspaces:
        - name: source
          workspace: repository
          subPath: src

    # TODO: passing kubeconfig here is just a temporary workaround to make the task pass
    - name: preflight
      runAfter:
        - ocp-environment-preparation
      taskRef:
        name: preflight
      params:
        - name: bundle_version
          value: "$(tasks.operator-validation.results.bundle_version)"
        - name: package_name
          value: "$(tasks.operator-validation.results.package_name)"
        - name: bundle_index_image
          value: *bundleIndexImage
        - name: bundle_image
          value: *bundleImage
      workspaces:
        # TODO: passing kubeconfig here is just a temporary workaround to make the preflight task pass
        - name: kubeconfig
          workspace: kubeconfig

    - name: upload-artifacts
      runAfter:
        - preflight
      taskRef:
        name: upload-artifacts
      params:
        - name: preflight_results_exists
          value: "$(tasks.get-ci-results-attempt.results.preflight_results_exists)"
        - name: log_file
          value: "$(tasks.preflight.results.log_output_file)"
        - name: artifacts_dir
          value: "$(tasks.preflight.results.artifacts_output_dir)"
        - name: result_file
          value: "$(tasks.preflight.results.result_output_file)"
        - name: md5sum
          value: "$(tasks.content-hash.results.md5sum)"
        - name: cert_project_id
          value: "$(tasks.certification-project-check.results.certification_project_id)"
        - name: bundle_version
          value: "$(tasks.operator-validation.results.bundle_version)"
        - name: package_name
          value: "$(tasks.operator-validation.results.package_name)"
        - name: pyxis_url
          value: "$(tasks.set-env.results.pyxis_url)"
        - name: pyxis_cert_path
          value: /workspace/pyxis-ssl-credentials/operator-pipeline.pem
        - name: pyxis_key_path
          value: /workspace/pyxis-ssl-credentials/operator-pipeline.key
      workspaces:
        - name: source
          workspace: repository
          subPath: src
        - name: pyxis-ssl-credentials
          workspace: pyxis-ssl-credentials

    - name: ocp-environment-cleanup
      runAfter:
        - upload-artifacts
      taskRef:
        name: ocp-environment-cleanup
      params:
        - name: index_image
          value: *bundleIndexImage
        - name: package_name
          value: "$(tasks.operator-validation.results.package_name)"
        - name: preflight_results_exists
          value: "$(tasks.get-ci-results-attempt.results.preflight_results_exists)"
      workspaces:
        - name: source
          workspace: repository
          subPath: src

    - name: get-ci-results
      runAfter:
        - upload-artifacts
      taskRef:
        name: get-ci-results
      params:
        - name: preflight_results_exists
          value: "$(tasks.get-ci-results-attempt.results.preflight_results_exists)"
        - name: preflight_results
          value: "$(tasks.get-ci-results-attempt.results.preflight_results)"
        - name: test_result_id
          value: "$(tasks.get-ci-results-attempt.results.test_result_id)"
        - name: pyxis_url
          value: "$(tasks.set-env.results.pyxis_url)"
        - name: md5sum
          value: "$(tasks.content-hash.results.md5sum)"
        - name: cert_project_id
          value: "$(tasks.certification-project-check.results.certification_project_id)"
        - name: bundle_version
          value: "$(tasks.submission-validation.results.bundle_version)"
        - name: operator_name
          value: "$(tasks.operator-validation.results.package_name)"
        - name: pyxis_cert_path
          value: /workspace/pyxis-ssl-credentials/operator-pipeline.pem
        - name: pyxis_key_path
          value: /workspace/pyxis-ssl-credentials/operator-pipeline.key
      workspaces:
        - name: results
          workspace: results
          subPath: results
        - name: pyxis-ssl-credentials
          workspace: pyxis-ssl-credentials

    - name: show-support-link-with-pr
      taskRef:
        name: show-support-link-with-pr
      params:
        - name: env
          value: "$(params.env)"
        - name: cert_project_id
          value: "$(tasks.certification-project-check.results.certification_project_id)"
        - name: pull_request_url
          value: "$(params.git_pr_url)"

    # Verify the CI results
    - name: verify-ci-results
      runAfter:
        - get-ci-results
      taskRef:
        name: verify-ci-results
      params:
        - name: preflight_results
          value: "$(tasks.get-ci-results.results.preflight_results)"
        - name: preflight_min_version
          value: $(params.preflight_min_version)
        - name: ci_min_version
          value: $(params.ci_min_version)
      workspaces:
        - name: results
          workspace: results
          subPath: results

<<<<<<< HEAD
    # Comment on the github PR
    - name: github-add-comment
      runAfter:
        - verify-ci-results
      taskRef:
        name: github-add-comment
      params:
        - name: REQUEST_URL
          value: "$(params.git_pr_url)"
        - name: COMMENT_OR_FILE
          value: "$(tasks.show-support-link-with-pr.results.comment)"
        - name: test_result
          value: "$(tasks.verify-ci-results.results.test_result)"
      workspaces:
        - name: github-bot-token
          workspace: github-bot-token
        - name: comment-file
          workspace: results
=======
    - name: set-github-status-result
      runAfter:
        - verify-ci-results
      taskRef:
        name: set-github-status
      params:
        - name: git_repo_url
          value: $(params.git_repo_url)
        - name: commit_sha
          value: $(params.git_commit)
        - name: description
          value: "Operator test for $(tasks.submission-validation.results.operator_name)
            complete. Test result URL: $(tasks.upload-artifacts.results.result_url)"
        - name: state
          value: "$(tasks.verify-ci-results.results.test_result)"
        - name: context
          value: "operator-test/$(tasks.submission-validation.results.operator_name)"
        - name: skip
          value: "$(tasks.get-ci-results-attempt.results.preflight_results_exists)"
      workspaces:
        - name: github-bot-token
          workspace: github-bot-token
>>>>>>> 9cda80e4

    # link pull request details to test results
    - name: link-pull-request
      runAfter:
        - get-ci-results
      taskRef:
        name: link-pull-request
      params:
        - name: test_result_id
          value: "$(tasks.get-ci-results.results.test_result_id)"
        - name: pyxis_url
          value: "$(tasks.set-env.results.pyxis_url)"
        - name: pyxis_cert_path
          value: /workspace/pyxis-ssl-credentials/operator-pipeline.pem
        - name: pyxis_key_path
          value: /workspace/pyxis-ssl-credentials/operator-pipeline.key
        - name: pull_request_url
          value: "$(params.git_pr_url)"
        - name: pull_request_status
          value: "open"
      workspaces:
        - name: pyxis-ssl-credentials
          workspace: pyxis-ssl-credentials

    # merge PR
    - name: merge-pr
      runAfter:
        - verify-ci-results
      taskRef:
        name: merge-pr
      params:
        - name: git_pr_url
          value: $(params.git_pr_url)
        - name: bundle_path
          value: "$(tasks.get-bundle-path.results.bundle_path)"
      workspaces:
        - name: github-bot-token
          workspace: github-bot-token
        - name: source
          workspace: repository
          subPath: src

  # Finally- clean up
  finally:
    - name: cleanup
      taskRef:
        name: cleanup
    - name: upload-pipeline-logs
      taskRef:
        name: upload-pipeline-logs
      workspaces:
        - name: pyxis-ssl-credentials
          workspace: pyxis-ssl-credentials
      params:
        - name: md5sum
          value: "$(tasks.content-hash.results.md5sum)"
        - name: cert_project_id
          value: "$(tasks.certification-project-check.results.certification_project_id)"
        - name: bundle_version
          value: "$(tasks.operator-validation.results.bundle_version)"
        - name: package_name
          value: "$(tasks.operator-validation.results.package_name)"
        - name: pyxis_url
          value: "$(tasks.set-env.results.pyxis_url)"
        - name: pipeline_name
          value: "$(context.pipelineRun.name)"
        - name: pyxis_cert_path
          value: /workspace/pyxis-ssl-credentials/operator-pipeline.pem
        - name: pyxis_key_path
          value: /workspace/pyxis-ssl-credentials/operator-pipeline.key<|MERGE_RESOLUTION|>--- conflicted
+++ resolved
@@ -544,7 +544,6 @@
           workspace: results
           subPath: results
 
-<<<<<<< HEAD
     # Comment on the github PR
     - name: github-add-comment
       runAfter:
@@ -563,7 +562,6 @@
           workspace: github-bot-token
         - name: comment-file
           workspace: results
-=======
     - name: set-github-status-result
       runAfter:
         - verify-ci-results
@@ -586,7 +584,6 @@
       workspaces:
         - name: github-bot-token
           workspace: github-bot-token
->>>>>>> 9cda80e4
 
     # link pull request details to test results
     - name: link-pull-request
