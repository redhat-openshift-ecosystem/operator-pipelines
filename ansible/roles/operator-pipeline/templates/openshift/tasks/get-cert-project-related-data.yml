--- conflicted
+++ resolved
@@ -25,17 +25,12 @@
       description: Distribution method of the operator - either connect or marketplace
     - name: org_id
       description: Unique identifier of the organization in Red Hat Connect
-<<<<<<< HEAD
     - name: contacts
       description: List of accounts with permissions allowing operator submission
     - name: current_certification_status
       description: Current Certification status of the cert Project
-=======
     - name: github_usernames
       description: List of GitHub accounts with permissions allowing operator submission
-    - name: certification_status
-      description: Certification status of the cert Project
->>>>>>> a7c21053
   workspaces:
     - name: pyxis-ssl-credentials
       optional: true
@@ -87,19 +82,6 @@
             ;;
         esac
 
-<<<<<<< HEAD
-=======
-        CERTIFICATION_STATUS=$(cat cert_project | jq '.certification_status'| tr -d '"')
-        if [ "$CERTIFICATION_STATUS" == "Started" ]; then
-          echo -n "In Progress" | tee $(results.certification_status.path)
-        else
-          echo "Not going to update the certification status from "Started" \
-          to "In Progress". Current status:"
-          echo $CERTIFICATION_STATUS
-          echo -n "Don't Update" | tee $(results.certification_status.path)
-        fi
-
->>>>>>> a7c21053
         # `grep .` ensures, that pipe fail if jq returns no results
         cat cert_project | jq '.container.isv_pid' | tr -d '"' | grep . | tr -d "\n" | tee $(results.isv_pid.path)
         cat cert_project | jq '.container.repository_name' | tr -d '"' | grep . | tr -d "\n" | tee $(results.repo_name.path)
