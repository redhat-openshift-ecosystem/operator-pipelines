---
apiVersion: tekton.dev/v1beta1
kind: Task
metadata:
  name: get-cert-project-related-data
spec:
  params:
    - name: cert_project_id
      description: Identifier of certification project from Red Hat Connect
    - name: pyxis_cert_path
      default: ""
      description: Path to Pyxis certificates. Valid only when internal Pyxis is used.
    - name: pyxis_key_path
      default: ""
    - name: pyxis_url
      default: https://pyxis.engineering.redhat.com
  results:
    - name: new_certification_status
      description: New Certification status of the cert Project
    - name: isv_pid
      description: isv_pid of the certification project from Red Hat Connect
    - name: repo_name
      description: Repository name assigned to certification project from Red Hat Connect
    - name: operator_distribution
      description: Distribution method of the operator - either connect or marketplace
    - name: org_id
      description: Unique identifier of the organization in Red Hat Connect
    - name: contacts
      description: List of accounts with permissions allowing operator submission
    - name: current_certification_status
      description: Current Certification status of the cert Project
  workspaces:
    - name: pyxis-ssl-credentials
      optional: true
    - name: source
  steps:
    - name: get-cert-project-related-data
      image: quay.io/redhat-isv/operator-pipelines-images:latest
      workingDir: $(workspaces.source.path)
      env:
        - name: PYXIS_CERT_PATH
          value: $(params.pyxis_cert_path)
        - name: PYXIS_KEY_PATH
          value: $(params.pyxis_key_path)
      script: |
        #! /usr/bin/env bash
        set -xe -o pipefail

        get-cert-project-related-data \
          --pyxis-url $(params.pyxis_url) \
          --cert-project-id $(params.cert_project_id)

<<<<<<< HEAD
        CURRENT_CERTIFICATION_STATUS=$(cat cert_project | jq '.certification_status'| tr -d '"')
        if [ $CURRENT_CERTIFICATION_STATUS != "Published" ]; then
          echo -n "In Progress" | tee $(results.new_certification_status.path)
          echo -n "$CURRENT_CERTIFICATION_STATUS" | tee $(results.current_certification_status.path)
        else
          echo -n "$CURRENT_CERTIFICATION_STATUS" | tee $(results.new_certification_status.path)
          echo -n "$CURRENT_CERTIFICATION_STATUS" | tee $(results.current_certification_status.path)
=======
        ORGANIZATION=$(cat config.yaml | yq -r '.organization')
        OPERATOR_DISTRIBUTION=$(cat cert_project | jq '.operator_distribution'| tr -d '"')
        case "$ORGANIZATION" in
          "certified-operators")
            if [ "$OPERATOR_DISTRIBUTION" != "connect" ]; then
              echo "This project is not permitted to distribute to the $ORGANIZATION catalog."
              exit 1
            fi
            ;;
          "redhat-marketplace")
            if [ "$OPERATOR_DISTRIBUTION" != "marketplace" ]; then
              echo "This project is not permitted to distribute to the $ORGANIZATION catalog."
              exit 1
            fi
            ;;
          *)
            echo "Invalid $ORGANIZATION"
            exit 1
            ;;
        esac

        CERTIFICATION_STATUS=$(cat cert_project | jq '.certification_status'| tr -d '"')
        if [ $CERTIFICATION_STATUS == "Started" ]; then
          echo -n "In Progress" | tee $(results.certification_status.path)
>>>>>>> e9799301
        fi

        # `grep .` ensures, that pipe fail if jq returns no results
        cat cert_project | jq '.container.isv_pid' | tr -d '"' | grep . | tr -d "\n" | tee $(results.isv_pid.path)
        cat cert_project | jq '.container.repository_name' | tr -d '"' | grep . | tr -d "\n" | tee $(results.repo_name.path)
        cat cert_project | jq '.org_id' | tr -d '"' |  tr -d '"' | grep . | tr -d "\n" | tee $(results.org_id.path)
        cat cert_project | jq '.contacts[].email_address' | tr '\n' ' ' | tr -d '"' | grep . | tr -d "\n" | tee $(results.contacts.path)
        cat cert_project | jq '.operator_distribution' |  tr -d '"' | grep . | tr -d "\n" | tee $(results.operator_distribution.path)<|MERGE_RESOLUTION|>--- conflicted
+++ resolved
@@ -50,7 +50,6 @@
           --pyxis-url $(params.pyxis_url) \
           --cert-project-id $(params.cert_project_id)
 
-<<<<<<< HEAD
         CURRENT_CERTIFICATION_STATUS=$(cat cert_project | jq '.certification_status'| tr -d '"')
         if [ $CURRENT_CERTIFICATION_STATUS != "Published" ]; then
           echo -n "In Progress" | tee $(results.new_certification_status.path)
@@ -58,7 +57,8 @@
         else
           echo -n "$CURRENT_CERTIFICATION_STATUS" | tee $(results.new_certification_status.path)
           echo -n "$CURRENT_CERTIFICATION_STATUS" | tee $(results.current_certification_status.path)
-=======
+        fi
+
         ORGANIZATION=$(cat config.yaml | yq -r '.organization')
         OPERATOR_DISTRIBUTION=$(cat cert_project | jq '.operator_distribution'| tr -d '"')
         case "$ORGANIZATION" in
@@ -80,12 +80,6 @@
             ;;
         esac
 
-        CERTIFICATION_STATUS=$(cat cert_project | jq '.certification_status'| tr -d '"')
-        if [ $CERTIFICATION_STATUS == "Started" ]; then
-          echo -n "In Progress" | tee $(results.certification_status.path)
->>>>>>> e9799301
-        fi
-
         # `grep .` ensures, that pipe fail if jq returns no results
         cat cert_project | jq '.container.isv_pid' | tr -d '"' | grep . | tr -d "\n" | tee $(results.isv_pid.path)
         cat cert_project | jq '.container.repository_name' | tr -d '"' | grep . | tr -d "\n" | tee $(results.repo_name.path)
