--- conflicted
+++ resolved
@@ -23,13 +23,10 @@
   results:
     - name: status
       description: Indicates a status of publishing a bundle to an index
-<<<<<<< HEAD
+    - name: certification_status
+      description: Certification status of the cert Project
   workspaces:
     - name: kerberos-keytab
-=======
-    - name: certification_status
-      description: Certification status of the cert Project
->>>>>>> ebef56c9
   steps:
     - name: publish-bundle
       image: quay.io/redhat-isv/operator-pipelines-images:latest
@@ -84,6 +81,4 @@
           --verbose
 
         echo "success" | tee "$(results.status.path)"
-
-        # TODO: Include below result only when the STATUS is set to SUCCESS
         echo -n "Published" | tee $(results.certification_status.path)