--- conflicted
+++ resolved
@@ -65,31 +65,7 @@
             --resource-name=$IMAGESTREAM_NAME
 
         ## (Re)create rolebinding associated with the role
-<<<<<<< HEAD
-        if [ "$DIST_METHOD" = "connect" ]; then
 
-          # (Get rolebinding AND if it exists delete it)
-          oc get rolebinding $ROLE_NAME && oc delete rolebinding $ROLE_NAME
-
-          # create rolebinding
-          oc create rolebinding $ROLE_NAME --role=$ROLE_NAME \
-            --serviceaccount connect:proxysa \
-            --serviceaccount connect:rhmp-sa \
-            --serviceaccount connect:bpmsa
-        elif [ "$DIST_METHOD" = "marketplace" ]; then
-
-          # (Get rolebinding AND if it exists delete it)
-          oc get rolebinding $ROLE_NAME && oc delete rolebinding $ROLE_NAME
-
-          # Create rolebinding
-          oc create rolebinding $ROLE_NAME --role=$ROLE_NAME \
-            --serviceaccount connect:rhmp-sa \
-            --serviceaccount connect:bpmsa
-        else
-          echo "Error: wrong distribution method ${DIST_METHOD}"
-          exit 1
-        fi
-=======
 
         # (Get rolebinding AND if it exists delete it)
         oc get rolebinding $ROLE_NAME && oc delete rolebinding $ROLE_NAME
@@ -99,7 +75,7 @@
           --serviceaccount connect:proxysa \
           --serviceaccount connect:rhmp-sa \
           --serviceaccount connect:bpmsa
->>>>>>> 979b96d4
+
 
         ## Create ImagestreamTag
         if ! error=$(oc create imagestreamtag $IMAGESTREAM_NAME:$TAG --from-image $IMAGE) && ! grep -v AlreadyExists <<<"$error"; then
