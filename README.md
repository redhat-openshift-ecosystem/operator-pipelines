# Red Hat ISV Operator Certification Pipelines

Red Hat OpenShift pipelines for certifying ISV Operator Bundles.

## Getting Started

Refer to the [developer guide](docs/developer-guide.md).

> **Note**: This documentation is intended for pipeline **developers/maintainers** only.
>
> Partners/users should refer to
[this](https://github.com/redhat-openshift-ecosystem/certification-releases/blob/main/4.9/ga/operator-cert-workflow.md)
documentation instead.

## Usage

### Operator CI Pipeline

The Operator CI pipeline is a Tekton pipeline that can be triggered by a partner using on-premise
infrastructure. The pipeline validates an Operator Bundle, builds it and installs it to an OpenShift
environment. After installation, pre-flight tests are executed which validate that the Operator meets
minimum requirements for Red Hat OpenShift Certification. If all preceding tasks pass, the CI pipeline
optionally uploads results and submits a pull request to trigger the next stages of the operator
certification workflow.

> **Note:** Execution of the CI pipeline is NOT required in the overall certification workflow.

If using the default internal registry, the CI pipeline can be triggered using the tkn CLI like so:

```bash
tkn pipeline start operator-ci-pipeline \
  --use-param-defaults \
  --param git_repo_url=https://github.com/redhat-openshift-ecosystem/operator-pipelines-test.git \
  --param git_branch=main \
  --param bundle_path=operators/kogito-operator/1.6.0-ok \
  --param env=prod \
  --workspace name=pipeline,volumeClaimTemplateFile=templates/workspace-template.yml \
  --workspace name=kubeconfig,secret=kubeconfig \
  --workspace name=pyxis-api-key,secret=pyxis-api-secret \
  --showlog
```
If using an external registry, the CI pipeline can be triggered using the tkn CLI like so:

```bash
tkn pipeline start operator-ci-pipeline \
  --use-param-defaults \
  --param git_repo_url=https://github.com/redhat-openshift-ecosystem/operator-pipelines-test.git \
  --param git_branch=main \
  --param bundle_path=operators/kogito-operator/1.6.0-ok \
  --param env=prod \
  --param registry=quay.io \
  --param image_namespace=redhat-isv \
  --workspace name=pipeline,volumeClaimTemplateFile=templates/workspace-template.yml \
  --workspace name=kubeconfig,secret=kubeconfig \
  --workspace name=registry-credentials,secret=registry-dockerconfig-secret \
  --workspace name=pyxis-api-key,secret=pyxis-api-secret \
  --showlog
```

To enable opening the PR and uploading the pipeline logs (visible to the certification project
owner in Red Hat Connect), pass the following argument:

```bash
    --param submit=true
```

To open the PR with submission, upstream repository name
must be supplied (eg. test-org/test-repo):

```bash
    --param upstream_repo_name=<repository_name>
```

To enable digest pinning, pass the following arguments:

```bash
  --param pin_digests=true \
  --param git_repo_url=<github_repo_ssh_url> \
  --param git_username=<github_user_name> \
  --param git_email=<github_email> \
  --workspace name=ssh-dir,secret=github-ssh-credentials
```

> **Note:** The `git_repo_url` param needs an SSH URL to commit the pinned digests.

If any of bundle's related images are stored in a private registry the user needs to provide tokens
to pull from those registries. See more details about how to provide registry tokens in the
[pipeline environment setup documentation](docs/pipeline-env-setup.md#registry-credentials).

### Operator Hosted Pipeline

The hosted pipeline is used to certify the Operator bundles.
It’s an additional (to CI pipeline) layer of validation that has to run within
the Red Hat infrastructure. It is intended to be triggered upon the creation of a
bundle pull request and successfully completes with merging it (configurable).

> **Note:** Execution of the hosted pipeline is ALWAYS required in the overall certification workflow.
Prior execution of the CI pipeline may influence its behavior if results were submitted. Preflight
testing may be skipped in such a case.

The hosted pipeline can be triggered using the tkn CLI like so:

```bash
tkn pipeline start operator-hosted-pipeline \
  --use-param-defaults \
  --param git_pr_branch=test-PR-ok \
  --param git_pr_title="operator kogito-operator (1.6.1-ok)" \
  --param git_pr_url=https://github.com/redhat-openshift-ecosystem/operator-pipelines-test/pull/31 \
  --param git_fork_url=https://github.com/MarcinGinszt/operator-pipelines-test.git \
  --param git_repo_url=https://github.com/redhat-openshift-ecosystem/operator-pipelines-test.git \
  --param git_username=foo@redhat.com \
  --param git_commit=0aeff5f71e4fc2d4990474780b56d9312554da5a \
  --param git_base_branch=main \
  --param pr_head_label=MarcinGinszt:test-PR-ok \
  --param env=prod \
  --param preflight_min_version=0.0.0 \
  --param ci_min_version=0.0.0 \
  --workspace name=repository,volumeClaimTemplateFile=templates/workspace-template-small.yml \
  --workspace name=results,volumeClaimTemplateFile=templates/workspace-template.yml \
  --workspace name=registry-credentials-all,volumeClaimTemplateFile=templates/workspace-template-small.yml \
  --workspace name=registry-credentials,secret=registry-dockerconfig-secret \
  --workspace name=pyxis-ssl-credentials,secret=operator-pipeline-api-certs \
  --workspace name=prow-kubeconfig,secret=prow-kubeconfig \
  --workspace name=preflight-decryption-key,secret=preflight-decryption-key \
  --workspace name=hydra-credentials,secret=hydra-credentials \
  --workspace name=gpg-key,secret=isv-gpg-key \
  --showlog
```

<<<<<<< HEAD
To ignore the results of the publishing checklist, pass the following argument:

```bash
  --param ignore_publishing_checklist=true
```

:warning: Only quay-based registries are supported by the hosted pipeline.
=======
> :warning: Only quay-based registries are supported by the hosted pipeline.
>>>>>>> c5188d00
There are some quay specific tasks for configuring the repositories where
the bundle and index images are pushed.

### Operator Release Pipeline

The release pipeline is responsible for releasing a bundle image which has passed certification.
It's intended to be triggered by the merge of a bundle pull request by the hosted pipeline.
It successfully completes once the bundle has been distributed to all relevant Operator catalogs
and appears in the Red Hat Ecosystem Catalog.

> **Note:** Execution of the release pipeline is ALWAYS required in the overall certification workflow.

```bash
tkn pipeline start operator-release-pipeline \
  --use-param-defaults \
  --param git_repo_url=https://github.com/redhat-openshift-ecosystem/operator-pipelines-test.git \
  --param git_commit=3ffff387caac0a5b475f44c4a54fb45eebb8dd8e \
  --param git_pr_title="operator kogito-operator (1.6.1-ok)" \
  --param git_pr_url=https://github.com/redhat-openshift-ecosystem/operator-pipelines-test/pull/31 \
  --param is_latest=true \
  --workspace name=repository,volumeClaimTemplateFile=templates/workspace-template.yml \
  --workspace name=results,volumeClaimTemplateFile=templates/workspace-template-small.yml \
  --workspace name=image-data,volumeClaimTemplateFile=templates/workspace-template-small.yml \
  --workspace name=pyxis-ssl-credentials,secret=operator-pipeline-api-certs \
  --workspace name=kerberos-keytab,secret=kerberos-keytab \
  --workspace name=registry-credentials,secret=registry-dockerconfig-secret \
  --workspace name=ocp-registry-kubeconfig,secret=ocp-registry-kubeconfig \
  --showlog
```

### Using a Custom Pipeline Image

All the pipelines share a common pipeline image for many of the steps.
This image can be overridden by passing the following to any `tkn pipeline start` command.

```bash
--param pipeline_image=<image-pull-spec>
```<|MERGE_RESOLUTION|>--- conflicted
+++ resolved
@@ -127,7 +127,6 @@
   --showlog
 ```
 
-<<<<<<< HEAD
 To ignore the results of the publishing checklist, pass the following argument:
 
 ```bash
@@ -135,9 +134,6 @@
 ```
 
 :warning: Only quay-based registries are supported by the hosted pipeline.
-=======
-> :warning: Only quay-based registries are supported by the hosted pipeline.
->>>>>>> c5188d00
 There are some quay specific tasks for configuring the repositories where
 the bundle and index images are pushed.
 
